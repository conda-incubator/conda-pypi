--- conflicted
+++ resolved
@@ -33,25 +33,7 @@
     )
 
 
-<<<<<<< HEAD
-@hookimpl
-def conda_pre_commands() -> Generator[CondaPreCommand, None, None]:
-    yield CondaPreCommand(
-        name="conda-whl-support",
-        action=add_whl_support,
-        run_for={
-            "create",
-            "install",
-            "remove",
-            "rename",
-            "update",
-            "env_create",
-            "env_update",
-            "list",
-        },
-    )
-=======
-# @plugins.hookimpl
+# @hookimpl
 # def conda_pre_commands() -> Generator[plugins.CondaPreCommand, None, None]:
 #     yield plugins.CondaPreCommand(
 #         name="conda-whl-support",
@@ -69,5 +51,4 @@
 #     )
 
 # Commenting out the plugin implementation and directly calling `add_whl_support`.
-add_whl_support()
->>>>>>> 098fdfa3
+add_whl_support()