--- conflicted
+++ resolved
@@ -18,17 +18,11 @@
     """
     Finder with prefix's Python, not our Python.
     """
-<<<<<<< HEAD
-    py_ver = get_python_version_for_prefix(prefix)
-    if not py_ver:
-        raise CondaPypiError(f"Python not found in {prefix}")
-=======
     prefix_data = PrefixData(prefix)
     python_records = list(prefix_data.query("python"))
     if not python_records:
         raise CondaPypiError(f"Python not found in {prefix}")
     py_ver = python_records[0].version
->>>>>>> b2120b0c
     py_ver = tuple(map(int, py_ver.split(".")))
     target_python = TargetPython(py_ver=py_ver)
     return PackageFinder(target_python=target_python, only_binary=":all:")
