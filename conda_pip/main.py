import os
import sys
import sysconfig
from importlib.resources import files
from logging import getLogger
from pathlib import Path
from subprocess import run, check_output
from typing import Iterable

from conda.history import History
from conda.base.context import context, locate_prefix_by_name
from conda.core.prefix_data import PrefixData
from conda.cli.python_api import run_command
from conda.exceptions import CondaError, CondaSystemExit
from conda.models.match_spec import MatchSpec

logger = getLogger(f"conda.{__name__}")
HERE = Path(__file__).parent.resolve()


def get_prefix(prefix: os.PathLike = None, name: str = None) -> Path:
    if prefix:
        return Path(prefix)
    elif name:
        return Path(locate_prefix_by_name(name))
    else:
        return Path(context.target_prefix)


def get_env_python(prefix: os.PathLike = None) -> Path:
    prefix = Path(prefix or sys.prefix)
    if os.name == "nt":
        return prefix / "python.exe"
    return prefix / "bin" / "python"


def get_env_stdlib(prefix: os.PathLike = None) -> Path:
    prefix = Path(prefix or sys.prefix)
    if str(prefix) == sys.prefix:
        return Path(sysconfig.get_path("stdlib"))
    return Path(check_output([get_env_python(prefix), "-c", "import sysconfig; print(sysconfig.get_paths()['stdlib'])"], text=True).strip())


def get_externally_managed_path(prefix: os.PathLike = None) -> Path:
    prefix = Path(prefix or sys.prefix)
    if os.name == "nt":
        yield Path(prefix, "Lib", "EXTERNALLY-MANAGED")
    else:
        found = False
        for python_dir in sorted(Path(prefix, "lib").glob("python*")):
            if python_dir.is_dir():
                found = True
                yield Path(python_dir, "EXTERNALLY-MANAGED")
    if not found:
        raise ValueError("Could not locate EXTERNALLY-MANAGED file")


def validate_target_env(path: Path, packages: Iterable[str]) -> Iterable[str]:
    context.validate_configuration()
    pd = PrefixData(path, pip_interop_enabled=True)

    if not list(pd.query("python>=3.2")):
        raise CondaError(f"Target environment at {path} requires python>=3.2")
    if not list(pd.query("pip>=23.0.1")):
        raise CondaError(f"Target environment at {path} requires pip>=23.0.1")

    packages_to_process = []
    for pkg in packages:
        spec = MatchSpec(pkg)
        if list(pd.query(spec)):
            logger.warning("package %s is already installed; ignoring", spec)
            continue
        packages_to_process.append(pkg)
    return packages_to_process


def run_conda_install(
    prefix: Path,
    specs: Iterable[MatchSpec],
    dry_run=False,
    quiet=False,
    verbosity=0,
    force_reinstall=False,
    yes=False,
    json=False,
):
    if not specs:
        return 0

    command = ["install", "--prefix", str(prefix)]
    if dry_run:
        command.append("--dry-run")
    if quiet:
        command.append("--quiet")
    if verbosity:
        command.append("-" + ("v" * verbosity))
    if force_reinstall:
        command.append("--force-reinstall")
    if yes:
        command.append("--yes")
    if json:
        command.append("--json")

    command.extend(str(spec) for spec in specs)

    logger.info("conda install command: conda %s", command)
    try:
        *_, retcode = run_command(*command, stdout=None, stderr=None, use_exception_handler=True)
    except CondaSystemExit:
        return 0
    return retcode


def run_pip_install(
    prefix: Path,
    specs,
    upgrade=False,
    dry_run=False,
    quiet=False,
    verbosity=0,
    force_reinstall=False,
    yes=False,
):
    if not specs:
        return 0
    command = [
        get_env_python(prefix),
        "-mpip",
        "install",
        "--no-deps",
        "--prefix",
        str(prefix),
    ]
    if dry_run:
        command.append("--dry-run")
    if quiet:
        command.append("--quiet")
    if verbosity:
        command.append("-" + ("v" * verbosity))
    if force_reinstall:
        command.append("--force-reinstall")
    if upgrade:
        command.append("--upgrade")
    command.extend(specs)

    logger.info("pip install command: %s", command)
    process = run(command)
    return process.returncode


def ensure_externally_managed(prefix: os.PathLike = None) -> Path:
    """
    conda-pip places its own EXTERNALLY-MANAGED file when it is installed in an environment.
    We also need to place it in _new_ environments created by conda. We do this by implementing
    some extra plugin hooks.
    """
    target_path = next(get_externally_managed_path(prefix))
    if target_path.exists():
        return target_path
    logger.info("Placing EXTERNALLY-MANAGED in %s", target_path.parent)
    resource = files("conda_pip") / "data" / "EXTERNALLY-MANAGED"
    target_path.write_text(resource.read_text())
    return target_path


def ensure_target_env_has_externally_managed(command: str):
    """
    post-command hook to ensure that the target env has the EXTERNALLY-MANAGED file
    even when it is created by conda, not 'conda-pip'.
    """
    if os.environ.get("CONDA_BUILD_STATE") == "BUILD":
        return
    base_prefix = Path(context.conda_prefix)
    target_prefix = Path(context.target_prefix)
    if base_prefix == target_prefix:
        return
    # ensure conda-pip was explicitly installed in base env (and not as a dependency)
    requested_specs_map = History(base_prefix).get_requested_specs_map()
    if requested_specs_map and "conda-pip" not in requested_specs_map:
        return
    prefix_data = PrefixData(target_prefix)
    if command in {"create", "install", "update"}:
        # ensure target env has pip installed
        if not list(prefix_data.query("pip")):
            return
        # Check if there are some leftover EXTERNALLY-MANAGED files from other Python versions
        if command != "create" and os.name != "nt":
<<<<<<< HEAD
            for path in get_externally_managed_path(target_prefix):
                if path.exists():
                    path.unlink()
        ensure_externally_managed(target_prefix)
=======
            for python_dir in Path(target_prefix, "lib").glob("python*"):
                if python_dir.is_dir():
                    externally_managed = python_dir / "EXTERNALLY-MANAGED"
                    if externally_managed.exists():
                        externally_managed.unlink()
        place_externally_managed(target_prefix)
>>>>>>> c6eeac3e
    else:  # remove
        if list(prefix_data.query("pip")):
            # leave in place if pip is still installed
            return
        next(get_externally_managed_path(target_prefix)).unlink()<|MERGE_RESOLUTION|>--- conflicted
+++ resolved
@@ -185,21 +185,14 @@
             return
         # Check if there are some leftover EXTERNALLY-MANAGED files from other Python versions
         if command != "create" and os.name != "nt":
-<<<<<<< HEAD
             for path in get_externally_managed_path(target_prefix):
                 if path.exists():
                     path.unlink()
         ensure_externally_managed(target_prefix)
-=======
-            for python_dir in Path(target_prefix, "lib").glob("python*"):
-                if python_dir.is_dir():
-                    externally_managed = python_dir / "EXTERNALLY-MANAGED"
-                    if externally_managed.exists():
-                        externally_managed.unlink()
-        place_externally_managed(target_prefix)
->>>>>>> c6eeac3e
-    else:  # remove
+    elif command == "remove":
         if list(prefix_data.query("pip")):
             # leave in place if pip is still installed
             return
-        next(get_externally_managed_path(target_prefix)).unlink()+        next(get_externally_managed_path(target_prefix)).unlink()
+    else:
+        raise ValueError(f"command {command} not recognized.")