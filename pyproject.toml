--- conflicted
+++ resolved
@@ -62,11 +62,8 @@
 "ruamel.yaml" = "*"
 requests = "*"
 pydantic = "*"
-<<<<<<< HEAD
 conda-rattler-solver = ">=0.0.3,<0.0.4"
-=======
 pytest-codspeed = ">=3.0.0,<5"
->>>>>>> 07383c50
 
 [tool.pixi.pypi-dependencies]
 "conda-pypi" = { path  = ".", editable = true }
