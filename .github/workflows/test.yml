--- conflicted
+++ resolved
@@ -73,8 +73,4 @@
         run: |
           pixi run --environment build dev
       - name: Build recipe
-<<<<<<< HEAD
-        run: pixi run --environment build build
-=======
-        run: pixi run --environment build build
->>>>>>> 2b6b7ba4
+        run: pixi run --environment build build