<<<<<<< HEAD
# conda_pypi
=======
# Reference
>>>>>>> 59f6457b

## build

```{eval-rst}
.. automodule:: conda_pypi.build
   :members:
   :undoc-members:
   :show-inheritance:
```

## conda_build_utils

```{eval-rst}
.. automodule:: conda_pypi.conda_build_utils
   :members:
   :undoc-members:
   :show-inheritance:
```

## translate

```{eval-rst}
.. automodule:: conda_pypi.translate
   :members:
   :undoc-members:
   :show-inheritance:
```

## editable

```{eval-rst}
.. automodule:: conda_pypi.convert_tree
   :members:
   :undoc-members:
   :show-inheritance:
```

## index

```{eval-rst}
.. automodule:: conda_pypi.index
   :members:
   :undoc-members:
   :show-inheritance:
```

## installer

```{eval-rst}
.. automodule:: conda_pypi.installer
   :members:
   :undoc-members:
   :show-inheritance:
```

## downloader

```{eval-rst}
.. automodule:: conda_pypi.downloader
   :members:
   :undoc-members:
   :show-inheritance:
```

## synth

```{eval-rst}
.. automodule:: conda_pypi.synth
   :members:
   :undoc-members:
   :show-inheritance:
```

```{toctree}
:maxdepth: 4
```<|MERGE_RESOLUTION|>--- conflicted
+++ resolved
@@ -1,8 +1,4 @@
-<<<<<<< HEAD
-# conda_pypi
-=======
 # Reference
->>>>>>> 59f6457b
 
 ## build
 
